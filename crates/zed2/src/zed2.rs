--- conflicted
+++ resolved
@@ -10,13 +10,8 @@
 use collections::VecDeque;
 use editor::{Editor, MultiBuffer};
 use gpui::{
-<<<<<<< HEAD
-    point, px, AppContext, AsyncWindowContext, Task, TitlebarOptions, VisualContext as _, WeakView,
-    WindowBounds, WindowKind, WindowOptions,
-=======
     actions, point, px, AppContext, AsyncWindowContext, Context, PromptLevel, Task,
     TitlebarOptions, ViewContext, VisualContext, WeakView, WindowBounds, WindowKind, WindowOptions,
->>>>>>> c0f43d96
 };
 pub use only_instance::*;
 pub use open_listener::*;
