--- conflicted
+++ resolved
@@ -344,23 +344,6 @@
         }
 
         Some(
-<<<<<<< HEAD
-            h_flex().mr_3().pb_2().child(h_flex().w_full()).child(
-            Button::new("branch-picker-create-branch-button", "Create branch").on_click(
-                cx.listener(|_, _, cx| {
-                    cx.spawn(|picker, mut cx| async move {
-                                        picker.update(&mut cx, |this, cx| {
-                                            let new_branch_name = this.delegate.last_query.clone();
-                                            let normalized_new_branch_name = normalize_new_branch_name(&new_branch_name);
-                                            let status = this.delegate.create_branch(&normalized_new_branch_name, cx);
-                                            if status.is_err() {
-                                                this.delegate.display_error_toast(format!("Failed to create branch '{normalized_new_branch_name}', check for conflicts or unstashed files"), cx);
-                                                status?;
-                                            }
-
-                                            this.cancel(&Default::default(), cx);
-                                            Ok::<(), anyhow::Error>(())
-=======
             h_flex()
                 .p_2()
                 .border_t_1()
@@ -373,28 +356,20 @@
                         .icon_size(IconSize::Small)
                         .icon_color(Color::Muted)
                         .icon_position(IconPosition::Start)
-                        .on_click(cx.listener(|_, _, cx| {
-                            cx.spawn(|picker, mut cx| async move {
+                        .on_click(
+                          cx.listener(|_, _, cx| {
+                              cx.spawn(|picker, mut cx| async move {
                                 picker.update(&mut cx, |this, cx| {
-                                    let project =
-                                        this.delegate.workspace.read(cx).project().read(cx);
-                                    let current_pick = &this.delegate.last_query;
-                                    let repo = project.get_first_worktree_root_repo(cx).context(
-                                        "failed to get root repository for first worktree",
-                                    )?;
-                                    let status = repo.create_branch(current_pick);
+                                    let new_branch_name = this.delegate.last_query.clone();
+                                    let normalized_new_branch_name = normalize_new_branch_name(&new_branch_name);
+                                    let status = this.delegate.create_branch(&normalized_new_branch_name, cx);
                                     if status.is_err() {
-                                        this.delegate.display_error_toast(format!("Failed to create branch '{current_pick}', check for conflicts or unstashed files"), cx);
+                                        this.delegate.display_error_toast(format!("Failed to create branch '{normalized_new_branch_name}', check for conflicts or unstashed files"), cx);
                                         status?;
                                     }
-                                    let status = repo.change_branch(current_pick);
-                                    if status.is_err() {
-                                        this.delegate.display_error_toast(format!("Failed to check branch '{current_pick}', check for conflicts or unstashed files"), cx);
-                                        status?;
-                                    }
+
                                     this.cancel(&Default::default(), cx);
                                     Ok::<(), anyhow::Error>(())
->>>>>>> 6f4385e7
                                 })
                             })
                             .detach_and_log_err(cx);
